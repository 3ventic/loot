--- conflicted
+++ resolved
@@ -170,17 +170,6 @@
     @brief Used with loot_eval_lists().
 ***********************************/
 ///@{
-<<<<<<< HEAD
-BOSS_API extern const unsigned int boss_lang_any;  ///< Tells the API to select messages of any language.
-BOSS_API extern const unsigned int boss_lang_english;  ///< Tells the API to preferentially select English messages.
-BOSS_API extern const unsigned int boss_lang_spanish;  ///< Tells the API to preferentially select Spanish messages.
-BOSS_API extern const unsigned int boss_lang_russian;  ///< Tells the API to preferentially select Russian messages.
-BOSS_API extern const unsigned int boss_lang_french;  ///< Tells the API to preferentially select French messages.
-BOSS_API extern const unsigned int boss_lang_chinese;  ///< Tells the API to preferentially select Chinese messages.
-BOSS_API extern const unsigned int boss_lang_polish;  ///< Tells the API to preferentially select Polish messages.
-BOSS_API extern const unsigned int boss_lang_brazilian_portuguese;  ///< Tells the API to preferentially select Polish messages.
-BOSS_API extern const unsigned int boss_lang_danish;  ///< Tells the API to preferentially select Danish messages.
-=======
 LOOT_API extern const unsigned int loot_lang_any;  ///< Tells the API to select messages of any language.
 LOOT_API extern const unsigned int loot_lang_english;  ///< Tells the API to preferentially select English messages.
 LOOT_API extern const unsigned int loot_lang_spanish;  ///< Tells the API to preferentially select Spanish messages.
@@ -191,7 +180,7 @@
 LOOT_API extern const unsigned int loot_lang_brazilian_portuguese;  ///< Tells the API to preferentially select Brazilian Portuguese messages.
 LOOT_API extern const unsigned int loot_lang_finnish; ///< Tells the API to preferentially select Finnish messages.
 LOOT_API extern const unsigned int loot_lang_german; ///< Tells the API to preferentially select German messages.
->>>>>>> a7fc173b
+LOOT_API extern const unsigned int loot_lang_danish;  ///< Tells the API to preferentially select Danish messages.
 ///@}
 
 /*********************************//**
