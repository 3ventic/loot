--- conflicted
+++ resolved
@@ -122,18 +122,6 @@
 ;--------------------------------
 ;Languages
 
-<<<<<<< HEAD
-	!insertmacro MUI_LANGUAGE "English"
-	!insertmacro MUI_LANGUAGE "Russian"
-	!insertmacro MUI_LANGUAGE "German"
-	!insertmacro MUI_LANGUAGE "Spanish"
-	!insertmacro MUI_LANGUAGE "SimpChinese"
-	!insertmacro MUI_LANGUAGE "French"
-	!insertmacro MUI_LANGUAGE "Polish"
-	!insertmacro MUI_LANGUAGE "Finnish"
-	!insertmacro MUI_LANGUAGE "Danish"
-	!insertmacro MUI_RESERVEFILE_LANGDLL
-=======
     !insertmacro MUI_LANGUAGE "English"
     !insertmacro MUI_LANGUAGE "Russian"
     !insertmacro MUI_LANGUAGE "German"
@@ -142,8 +130,8 @@
     !insertmacro MUI_LANGUAGE "French"
     !insertmacro MUI_LANGUAGE "Polish"
     !insertmacro MUI_LANGUAGE "Finnish"
+    !insertmacro MUI_LANGUAGE "Danish"
     !insertmacro MUI_RESERVEFILE_LANGDLL
->>>>>>> a257b611
 
 ;--------------------------------
 ;English Strings
@@ -268,17 +256,17 @@
 ;--------------------------------
 ;Danish (dansk) Strings
 
-	VIAddVersionKey /LANG=${LANG_DANISH} "ProductName" "LOOT"
-	VIAddVersionKey /LANG=${LANG_DANISH} "CompanyName" "LOOT Team"
-	VIAddVersionKey /LANG=${LANG_DANISH} "LegalCopyright" "© 2009-2014 LOOT Team"
-	VIAddVersionKey /LANG=${LANG_DANISH} "FileDescription" "Installationsprogram for LOOT 0.7.0"
-	VIAddVersionKey /LANG=${LANG_DANISH} "FileVersion" "0.7.0"
-
-	LangString TEXT_MESSAGEBOX ${LANG_DANISH} "LOOT er allerede installeret og skal afinstalleres før du fortsætter. $\n$\nTryk på »OK« for at fjerne den forrige version eller »Annuller« for at annullere opdateringen."
-	LangString TEXT_RUN ${LANG_DANISH} "Kør LOOT"
-	LangString TEXT_SHOWREADME ${LANG_DANISH} "Vis Readme"
-	LangString TEXT_MAIN ${LANG_DANISH} "Alle LOOT's filer, undtagen brugerlister og indstillingsfiler."
-	LangString TEXT_USERFILES ${LANG_DANISH} "LOOT's brugerliste- og indstillingsfile."
+    VIAddVersionKey /LANG=${LANG_DANISH} "ProductName" "LOOT"
+    VIAddVersionKey /LANG=${LANG_DANISH} "CompanyName" "LOOT Team"
+    VIAddVersionKey /LANG=${LANG_DANISH} "LegalCopyright" "© 2009-2014 LOOT Team"
+    VIAddVersionKey /LANG=${LANG_DANISH} "FileDescription" "Installationsprogram for LOOT 0.7.0"
+    VIAddVersionKey /LANG=${LANG_DANISH} "FileVersion" "0.7.0"
+
+    LangString TEXT_MESSAGEBOX ${LANG_DANISH} "LOOT er allerede installeret og skal afinstalleres før du fortsætter. $\n$\nTryk på »OK« for at fjerne den forrige version eller »Annuller« for at annullere opdateringen."
+    LangString TEXT_RUN ${LANG_DANISH} "Kør LOOT"
+    LangString TEXT_SHOWREADME ${LANG_DANISH} "Vis Readme"
+    LangString TEXT_MAIN ${LANG_DANISH} "Alle LOOT's filer, undtagen brugerlister og indstillingsfiler."
+    LangString TEXT_USERFILES ${LANG_DANISH} "LOOT's brugerliste- og indstillingsfile."
 
 ;--------------------------------
 ;Initialisations
@@ -426,7 +414,7 @@
             Push "Language:"
             Push "Language: de"
             Call ReplaceLineStr
-		StrCmp $LANGUAGE ${LANG_DANISH} 0 +5
+        StrCmp $LANGUAGE ${LANG_DANISH} 0 +5
             Push "$LOCALAPPDATA\LOOT\settings.yaml"
             Push "Language:"
             Push "Language: da"
@@ -504,36 +492,6 @@
 
         Delete "$INSTDIR\resources\icon.ico"
 
-<<<<<<< HEAD
-		;Remove language files.
-		Delete "$INSTDIR\resources\l10n\ru\LC_MESSAGES\loot.mo"
-		Delete "$INSTDIR\resources\l10n\es\LC_MESSAGES\loot.mo"
-		Delete "$INSTDIR\resources\l10n\zh_CN\LC_MESSAGES\loot.mo"
-		Delete "$INSTDIR\resources\l10n\fr\LC_MESSAGES\loot.mo"
-		Delete "$INSTDIR\resources\l10n\pl\LC_MESSAGES\loot.mo"
-		Delete "$INSTDIR\resources\l10n\pt_BR\LC_MESSAGES\loot.mo"
-		Delete "$INSTDIR\resources\l10n\fi\LC_MESSAGES\loot.mo"
-		Delete "$INSTDIR\resources\l10n\da\LC_MESSAGES\loot.mo"
-		RMDir  "$INSTDIR\resources\l10n\ru\LC_MESSAGES"
-		RMDir  "$INSTDIR\resources\l10n\ru"
-		RMDir  "$INSTDIR\resources\l10n\es\LC_MESSAGES"
-		RMDir  "$INSTDIR\resources\l10n\es"
-		RMDir  "$INSTDIR\resources\l10n\zh_CN\LC_MESSAGES"
-		RMDir  "$INSTDIR\resources\l10n\zh_CN"
-		RMDir  "$INSTDIR\resources\l10n\fr\LC_MESSAGES"
-		RMDir  "$INSTDIR\resources\l10n\fr"
-		RMDir  "$INSTDIR\resources\l10n\pl\LC_MESSAGES"
-		RMDir  "$INSTDIR\resources\l10n\pl"
-		RMDir  "$INSTDIR\resources\l10n\pt_BR\LC_MESSAGES"
-		RMDir  "$INSTDIR\resources\l10n\pt_BR"
-		RMDir  "$INSTDIR\resources\l10n\fi\LC_MESSAGES"
-		RMDir  "$INSTDIR\resources\l10n\fi"
-        RMDir  "$INSTDIR\resources\l10n\de\LC_MESSAGES"
-		RMDir  "$INSTDIR\resources\l10n\de"
-		RMDir  "$INSTDIR\resources\l10n\da\LC_MESSAGES"
-		RMDir  "$INSTDIR\resources\l10n\da"
-		RMDir  "$INSTDIR\resources\l10n"
-=======
         ;Remove language files.
         Delete "$INSTDIR\resources\l10n\ru\LC_MESSAGES\loot.mo"
         Delete "$INSTDIR\resources\l10n\es\LC_MESSAGES\loot.mo"
@@ -558,8 +516,9 @@
         RMDir  "$INSTDIR\resources\l10n\fi"
         RMDir  "$INSTDIR\resources\l10n\de\LC_MESSAGES"
         RMDir  "$INSTDIR\resources\l10n\de"
+        RMDir  "$INSTDIR\resources\l10n\da\LC_MESSAGES"
+        RMDir  "$INSTDIR\resources\l10n\da"
         RMDir  "$INSTDIR\resources\l10n"
->>>>>>> a257b611
         RMDir  "$INSTDIR\resources"
 
         ;Now we have to remove the files LOOT generates when it runs.
