/*  LOOT

    A load order optimisation tool for Oblivion, Skyrim, Fallout 3 and
    Fallout: New Vegas.

    Copyright (C) 2012-2015    WrinklyNinja

    This file is part of LOOT.

    LOOT is free software: you can redistribute
    it and/or modify it under the terms of the GNU General Public License
    as published by the Free Software Foundation, either version 3 of
    the License, or (at your option) any later version.

    LOOT is distributed in the hope that it will
    be useful, but WITHOUT ANY WARRANTY; without even the implied warranty of
    MERCHANTABILITY or FITNESS FOR A PARTICULAR PURPOSE.  See the
    GNU General Public License for more details.

    You should have received a copy of the GNU General Public License
    along with LOOT.  If not, see
    <http://www.gnu.org/licenses/>.
    */

#ifndef __LOOT_GAME__
#define __LOOT_GAME__

#include "metadata.h"

#include <string>
#include <vector>
#include <cstdint>
#include <unordered_map>
#include <unordered_set>

#include <boost/filesystem.hpp>
#include <boost/locale.hpp>

#include <api/libloadorder.h>
#include <src/libespm.h>
#include <yaml-cpp/yaml.h>

namespace loot {
<<<<<<< HEAD
=======
    class Game;
>>>>>>> 49e5eb55

    /* Each Game object should store the config details specific to that game.
       It should also store the plugin and masterlist data for that game.
       Plugin data should be stored as an unordered hashset, the elements of which are
       referenced by ordered lists and other structures.
       Masterlist / userlist data should be stored as structures which hold plugin and
       global message lists.
       Each game should have functions to load this plugin and masterlist / userlist
       data. Plugin data should be loaded as header-only and as full data.
       */

<<<<<<< HEAD
=======
    class MetadataList {
    public:
        void Load(const boost::filesystem::path& filepath);
        void Save(const boost::filesystem::path& filepath);
        void clear();

        bool operator == (const MetadataList& rhs) const;  //Compares content.

        std::list<Plugin> Plugins() const;

        // Merges multiple matching regex entries if any are found.
        Plugin FindPlugin(const Plugin& plugin) const;
        void AddPlugin(const Plugin& plugin);

        // Doesn't erase matching regex entries, because they might also
        // be required for other plugins.
        void ErasePlugin(const Plugin& plugin);

        // Eval plugin conditions.
        void EvalAllConditions(Game& game, const unsigned int language);

        std::list<Message> messages;
    protected:
        std::unordered_set<Plugin> plugins;
        std::list<Plugin> regexPlugins;
    };

    class Masterlist : public MetadataList {
    public:

        bool Load(Game& game, const unsigned int language);  //Handles update with load fallback.
        bool Update(const Game& game);
        bool Update(const boost::filesystem::path& path,
                    const std::string& repoURL,
                    const std::string& repoBranch);

        std::string GetRevision(const boost::filesystem::path& path, bool shortID);
        std::string GetDate(const boost::filesystem::path& path);

    private:
        void GetGitInfo(const boost::filesystem::path& path, bool shortID);

        std::string revision;
        std::string date;
    };

>>>>>>> 49e5eb55
    class Game {
    public:
        //Game functions.
        Game();  //Sets game to LOOT_Game::autodetect, with all other vars being empty.
        Game(const unsigned int baseGameCode, const std::string& lootFolder = "");
        ~Game();

        Game& SetDetails(const std::string& name, const std::string& masterFile,
                         const std::string& repositoryURL, const std::string& repositoryBranch,
                         const std::string& path, const std::string& registry);
        Game& Init(bool createFolder, const boost::filesystem::path& gameLocalAppData = "");

        bool IsInstalled() const;

        bool operator == (const Game& rhs) const;  //Compares names and folder names.
        bool operator == (const std::string& nameOrFolderName) const;

        unsigned int Id() const;
        std::string Name() const;  //Returns the game's name, eg. "TES IV: Oblivion".
        std::string FolderName() const;
        std::string Master() const;
        std::string RegistryKey() const;
        std::string RepoURL() const;
        std::string RepoBranch() const;

        boost::filesystem::path GamePath() const;
        boost::filesystem::path DataPath() const;
        boost::filesystem::path MasterlistPath() const;
        boost::filesystem::path UserlistPath() const;

        //Game plugin functions.

        bool IsActive(const std::string& plugin) const;

        void GetLoadOrder(std::list<std::string>& loadOrder) const;
        void SetLoadOrder(const std::list<std::string>& loadOrder) const;  //Modifies game load order, even though const.
        void SetLoadOrder(const char * const * const loadOrder, const size_t numPlugins) const;  // For API.

        void RefreshActivePluginsList();
        void RedatePlugins();  //Change timestamps to match load order (Skyrim only).
        void LoadPlugins(bool headersOnly);  //Loads all installed plugins.
        bool HasBeenLoaded();  // Checks if the game's plugins have already been loaded.

        bool IsValidPlugin(const std::string& name) const;

<<<<<<< HEAD
=======
        std::list<Plugin> Sort(const unsigned int language, std::function<void(const std::string&)> progressCallback);

>>>>>>> 49e5eb55
        //Caches for condition results, active plugins and CRCs.
        std::unordered_map<std::string, bool> conditionCache;  //Holds lowercased strings.
        std::unordered_map<std::string, uint32_t> crcCache;  //Holds lowercased strings.

        //Plugin data and metadata lists.
        MetadataList masterlist;
        MetadataList userlist;
        std::unordered_map<std::string, Plugin> plugins;  //Map so that plugin data can be edited.

        espm::Settings espm_settings;

        static const unsigned int autodetect = 0;
        static const unsigned int tes4 = 1;
        static const unsigned int tes5 = 2;
        static const unsigned int fo3 = 3;
        static const unsigned int fonv = 4;
    private:
        unsigned int id;
        std::string _name;
        std::string _masterFile;

        std::string registryKey;

        std::string lootFolderName;
        std::string _repositoryURL;
        std::string _repositoryBranch;

        boost::filesystem::path gamePath;  //Path to the game's folder.
        boost::filesystem::path _gameLocalDataPath;  // Path to the game's folder in %LOCALAPPDATA%.

        std::unordered_set<std::string> activePlugins;  //Holds lowercased strings.

        lo_game_handle gh;

        //Creates directory in LOOT folder for LOOT's game-specific files.
        void CreateLOOTGameFolder();

<<<<<<< HEAD
    std::vector<Game> GetGames(const YAML::Node& settings);
=======
        void InitLibloHandle();
    };

    std::list<Game> GetGames(YAML::Node& settings);
>>>>>>> 49e5eb55
}

#endif<|MERGE_RESOLUTION|>--- conflicted
+++ resolved
@@ -41,10 +41,7 @@
 #include <yaml-cpp/yaml.h>
 
 namespace loot {
-<<<<<<< HEAD
-=======
     class Game;
->>>>>>> 49e5eb55
 
     /* Each Game object should store the config details specific to that game.
        It should also store the plugin and masterlist data for that game.
@@ -56,8 +53,6 @@
        data. Plugin data should be loaded as header-only and as full data.
        */
 
-<<<<<<< HEAD
-=======
     class MetadataList {
     public:
         void Load(const boost::filesystem::path& filepath);
@@ -104,7 +99,6 @@
         std::string date;
     };
 
->>>>>>> 49e5eb55
     class Game {
     public:
         //Game functions.
@@ -136,7 +130,6 @@
         boost::filesystem::path UserlistPath() const;
 
         //Game plugin functions.
-
         bool IsActive(const std::string& plugin) const;
 
         void GetLoadOrder(std::list<std::string>& loadOrder) const;
@@ -150,17 +143,14 @@
 
         bool IsValidPlugin(const std::string& name) const;
 
-<<<<<<< HEAD
-=======
         std::list<Plugin> Sort(const unsigned int language, std::function<void(const std::string&)> progressCallback);
 
->>>>>>> 49e5eb55
         //Caches for condition results, active plugins and CRCs.
         std::unordered_map<std::string, bool> conditionCache;  //Holds lowercased strings.
         std::unordered_map<std::string, uint32_t> crcCache;  //Holds lowercased strings.
 
         //Plugin data and metadata lists.
-        MetadataList masterlist;
+        Masterlist masterlist;
         MetadataList userlist;
         std::unordered_map<std::string, Plugin> plugins;  //Map so that plugin data can be edited.
 
@@ -192,14 +182,10 @@
         //Creates directory in LOOT folder for LOOT's game-specific files.
         void CreateLOOTGameFolder();
 
-<<<<<<< HEAD
-    std::vector<Game> GetGames(const YAML::Node& settings);
-=======
         void InitLibloHandle();
     };
 
     std::list<Game> GetGames(YAML::Node& settings);
->>>>>>> 49e5eb55
 }
 
 #endif